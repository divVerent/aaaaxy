// Copyright 2021 Google LLC
//
// Licensed under the Apache License, Version 2.0 (the "License");
// you may not use this file except in compliance with the License.
// You may obtain a copy of the License at
//
//      http://www.apache.org/licenses/LICENSE-2.0
//
// Unless required by applicable law or agreed to in writing, software
// distributed under the License is distributed on an "AS IS" BASIS,
// WITHOUT WARRANTIES OR CONDITIONS OF ANY KIND, either express or implied.
// See the License for the specific language governing permissions and
// limitations under the License.

package font

import (
	"image/color"
	"strings"

	"github.com/hajimehoshi/ebiten/v2"
	"github.com/hajimehoshi/ebiten/v2/text/v2"
	"golang.org/x/image/font"

	"github.com/divVerent/aaaaxy/internal/locale"
	m "github.com/divVerent/aaaaxy/internal/math"
)

var (
	precacheImg *ebiten.Image
)

// boundString returns the bounding rectangle of the given text.
func (f Face) boundString(str string) m.Rect {
	var r m.Rect
	bounds, _ := font.BoundString(f.Outline.GoX, str)
	x0 := bounds.Min.X.Floor()
	y0 := bounds.Min.Y.Floor()
	x1 := bounds.Max.X.Ceil()
	y1 := bounds.Max.Y.Ceil()
	r = m.Rect{
		Origin: m.Pos{
			X: x0,
			Y: y0,
		},
		Size: m.Delta{
			DX: x1 - x0,
			DY: y1 - y0,
		},
	}
	if r.Size.DX <= 0 {
		r.Size.DX = 1
	}
	if r.Size.DY <= 0 {
		r.Size.DY = 1
	}
	return r
}

// BoundString returns the bounding rectangle of the given text.
func (f Face) BoundString(str string) m.Rect {
	lines := strings.Split(str, "\n")
	var totalBounds m.Rect
	lineHeight := f.Outline.GoX.Metrics().Height.Ceil()
	y := 0
	for i, line := range lines {
		lines[i] = locale.ActiveShape(line)
	}
	for _, line := range lines {
		bounds := f.boundString(line)
		bounds.Origin.Y += y
		totalBounds = totalBounds.Union(bounds)
		y += lineHeight
	}
	return totalBounds
}

// drawLine draws one line of text.
func drawLine(f *faceWrapper, dst *ebiten.Image, line string, x, y int, align text.Align, fg color.Color) {
	// Use Ebitengine's glyph cache.
	options := &text.DrawOptions{
		LayoutOptions: text.LayoutOptions{
			LineSpacing:    0,
			PrimaryAlign:   align,
			SecondaryAlign: text.AlignStart,
		},
	}
	options.GeoM.Translate(float64(x), float64(y)-float64(f.GoX.Metrics().Ascent)/float64(1<<6))
	options.ColorScale.ScaleWithColor(fg)
	text.Draw(dst, line, f.Ebi, options)
}

type Align int

const (
	Left Align = iota
	Center
	Right
)

// Draw draws the given text.
func (f Face) Draw(dst *ebiten.Image, str string, pos m.Pos, boxAlign Align, fg, bg color.Color) {
	// We need to do our own line splitting because
	// we always want to center and Ebitengine would left adjust.
	lines := strings.Split(str, "\n")
	for i, line := range lines {
		lines[i] = locale.ActiveShape(line)
	}
	y := pos.Y
	lineHeight := f.Outline.GoX.Metrics().Height.Ceil()
	var align text.Align
	switch boxAlign {
		case Left:
			align=text.AlignStart
		case Center:
			align=text.AlignCenter
		case Right:
			align=text.AlignEnd
	}
	for _, line := range lines {
		if _, _, _, a := bg.RGBA(); a != 0 {
			drawLine(f.Outline, dst, line, pos.X, y, align, bg)
		}
		drawLine(f.Face, dst, line, pos.X, y, align, fg)
		y += lineHeight
	}
}

func (f Face) precache(chars string) {
<<<<<<< HEAD
	text.CacheGlyphs(chars, f.Face.Ebi)
	text.CacheGlyphs(chars, f.Outline.Ebi)
=======
	if *fontFractionalSpacing {
		text.CacheGlyphs(f.Face, chars)
		text.CacheGlyphs(f.Outline, chars)
	} else {
		// Always cache at position 0 only.
		if precacheImg == nil {
			precacheImg = ebiten.NewImage(1, 1)
		}
		text.Draw(precacheImg, chars, f.Face, 0, 0, color.Gray{0})
		text.Draw(precacheImg, chars, f.Outline, 0, 0, color.Gray{0})
	}
>>>>>>> 5fc68dc5
}<|MERGE_RESOLUTION|>--- conflicted
+++ resolved
@@ -110,12 +110,12 @@
 	lineHeight := f.Outline.GoX.Metrics().Height.Ceil()
 	var align text.Align
 	switch boxAlign {
-		case Left:
-			align=text.AlignStart
-		case Center:
-			align=text.AlignCenter
-		case Right:
-			align=text.AlignEnd
+	case Left:
+		align = text.AlignStart
+	case Center:
+		align = text.AlignCenter
+	case Right:
+		align = text.AlignEnd
 	}
 	for _, line := range lines {
 		if _, _, _, a := bg.RGBA(); a != 0 {
@@ -127,20 +127,16 @@
 }
 
 func (f Face) precache(chars string) {
-<<<<<<< HEAD
-	text.CacheGlyphs(chars, f.Face.Ebi)
-	text.CacheGlyphs(chars, f.Outline.Ebi)
-=======
 	if *fontFractionalSpacing {
-		text.CacheGlyphs(f.Face, chars)
-		text.CacheGlyphs(f.Outline, chars)
+		text.CacheGlyphs(chars, f.Face.Ebi)
+		text.CacheGlyphs(chars, f.Outline.Ebi)
 	} else {
 		// Always cache at position 0 only.
 		if precacheImg == nil {
 			precacheImg = ebiten.NewImage(1, 1)
 		}
-		text.Draw(precacheImg, chars, f.Face, 0, 0, color.Gray{0})
-		text.Draw(precacheImg, chars, f.Outline, 0, 0, color.Gray{0})
+		options := &text.DrawOptions{}
+		text.Draw(precacheImg, chars, f.Face.Ebi, options)
+		text.Draw(precacheImg, chars, f.Outline.Ebi, options)
 	}
->>>>>>> 5fc68dc5
 }