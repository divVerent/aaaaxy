// Copyright 2021 Google LLC
//
// Licensed under the Apache License, Version 2.0 (the "License");
// you may not use this file except in compliance with the License.
// You may obtain a copy of the License at
//
//      http://www.apache.org/licenses/LICENSE-2.0
//
// Unless required by applicable law or agreed to in writing, software
// distributed under the License is distributed on an "AS IS" BASIS,
// WITHOUT WARRANTIES OR CONDITIONS OF ANY KIND, either express or implied.
// See the License for the specific language governing permissions and
// limitations under the License.

package player

import (
	"fmt"
	"math"
	"time"

	"github.com/divVerent/aaaaxy/internal/animation"
	"github.com/divVerent/aaaaxy/internal/centerprint"
	"github.com/divVerent/aaaaxy/internal/engine"
	"github.com/divVerent/aaaaxy/internal/flag"
	"github.com/divVerent/aaaaxy/internal/game/constants"
	"github.com/divVerent/aaaaxy/internal/game/interfaces"
	"github.com/divVerent/aaaaxy/internal/game/mixins"
	"github.com/divVerent/aaaaxy/internal/input"
	"github.com/divVerent/aaaaxy/internal/level"
	"github.com/divVerent/aaaaxy/internal/locale"
	"github.com/divVerent/aaaaxy/internal/log"
	"github.com/divVerent/aaaaxy/internal/m"
	"github.com/divVerent/aaaaxy/internal/noise"
	"github.com/divVerent/aaaaxy/internal/palette"
	"github.com/divVerent/aaaaxy/internal/sound"
)

var (
	cheatInAirJump = flag.Bool("cheat_in_air_jump", false, "allow jumping while in air (allows getting anywhere)")
	cheatVVVVVV    = flag.Bool("cheat_vvvvvv", false, "play VVVVVV, not AAAAXY")
)

type Player struct {
	mixins.Physics
	World  *engine.World
	Entity *engine.Entity

<<<<<<< HEAD
	CoyoteFrames       int // Number of frames w/o gravity and w/ jumping. Goes down to -1 (0 is just timed out, -1 is normal)
	LastGroundPos      m.Pos
	Jumping            bool
	JumpingUp          bool
	LookUp             bool
	LookUpPressFrame   int
	LookDown           bool
	LookDownPressFrame int
	Respawning         bool
	WasOnGround        bool
	PrevVelocity       m.Delta
	VVVVVV             bool
	JustSpawned        bool
	Goal               *engine.Entity
	EasterEggCount     int
=======
	CoyoteFrames     int // Number of frames w/o gravity and w/ jumping. Goes down to -1 (0 is just timed out, -1 is normal)
	LastGroundPos    m.Pos
	Jumping          bool
	JumpingUp        bool
	ActionUp         bool
	ActionUpFrames   int
	ActionDown       bool
	ActionDownFrames int
	Respawning       bool
	WasOnGround      bool
	PrevVelocity     m.Delta
	VVVVVV           bool
	JustSpawned      bool
	Goal             *engine.Entity
	EasterEggCount   int
>>>>>>> 6dc6d1a9

	Anim animation.State

	JumpSound       *sound.Sound
	VVVVVVSound     *sound.Sound
	LandSound       *sound.Sound
	HitHeadSound    *sound.Sound
	HitWallSound    *sound.Sound
	GotAbilitySound *sound.Sound
}

var _ interfaces.Abilityer = &Player{}
var _ interfaces.ActionPresseder = &Player{}
var _ interfaces.VVVVVVer = &Player{}

// Player height is 30 px.
// So 30 px ~ 180 cm.
// Gravity is 9.81 m/s^2 = 163.5 px/s^2.
const (
	// PlayerWidth is the hitbox width of the player.
	// Actual width is 14 (one extra pixel to left and right).
	PlayerWidth = 14 + 2*PlayerOffsetDX
	// PlayerHeight is the hitbox height of the player.
	// Actual height is 30 (three extra pixels at the top).
	PlayerHeight = 30 + PlayerOffsetDY + PlayerFlippedOffsetDY
	// PlayerEyeDX is the X coordinate of the player's eye.
	PlayerEyeDX = 5
	// PlayerEyeDY is the Y coordinate of the player's eye.
	PlayerEyeDY = 3
	// PlayerDelayLookY is the delay in frames when looking up or down
	PlayerDelayLookY = 7
	// PlayerOffsetDX is the player's render offset.
	PlayerOffsetDX = -2
	// PlayerOffsetDY is the player's render offset.
	PlayerOffsetDY = -4
	// PlayerFlippedOffsetDY is the player's render offset.
	PlayerFlippedOffsetDY = -1
	// PlayerBorderPixels is the size of the player's black border.
	PlayerBorderPixels = 1

	// LookTiles is how many tiles the player can look up/down.
	LookDistance = level.TileSize * 4

	// Nice run/jump speed.
	MaxGroundSpeed = 160 * constants.SubPixelScale / engine.GameTPS
	GroundAccel    = GroundFriction + AirAccel
	GroundFriction = 640 * constants.SubPixelScale / engine.GameTPS / engine.GameTPS

	// Air max speed is lower than ground control, but same forward accel.
	MaxAirSpeed = 120 * constants.SubPixelScale / engine.GameTPS
	AirAccel    = 480 * constants.SubPixelScale / engine.GameTPS / engine.GameTPS

	// We want 4.5 tiles high jumps, i.e. 72px high jumps (plus something).
	// Jump shall take 1 second.
	// Yields:
	// v0^2 / (2 * g) = 72
	// 2 v0 / g = 1
	// ->
	// v0 = 288
	// g = 576
	// Note: assuming 1px=6cm, this is actually 17.3m/s and 3.5x earth gravity.
	JumpVelocity = 288 * constants.SubPixelScale / engine.GameTPS
	MaxSpeed     = 2 * level.TileSize * constants.SubPixelScale

	// Scale noise by speed.
	NoiseMinSpeed = 384 * constants.SubPixelScale / engine.GameTPS
	NoiseMaxSpeed = MaxSpeed
	NoisePower    = 2.0

	// Scale hitwall sound by speed.
	HitWallMinSpeed = 40 * constants.SubPixelScale / engine.GameTPS
	HitWallMaxSpeed = 160 * constants.SubPixelScale / engine.GameTPS

	// We want at least 19px high jumps so we can be sure a jump moves at least 2 tiles up.
	JumpExtraGravity = 72*constants.Gravity/19 - constants.Gravity

	// Number of frames to allow jumping after leaving ground. This is an extra 1/30 sec.
	// 8 allows reliable walking over 2 tile gaps.
	// 2 allows reliable walking over 1 tile gaps.
	// 1 allows some walking over 1 tile gaps.
	ExtraGroundFrames = 4

	// Animation tuning.
	AnimGroundSpeed = 20 * constants.SubPixelScale / engine.GameTPS

	// Maximum step height.
	StepHeight = 2
)

func (p *Player) SetVVVVVV(vvvvvv bool, up m.Delta, factor float64) {
	if vvvvvv == p.VVVVVV {
		return
	}
	if !up.IsZero() {
		p.OnGroundVec = up
	}
	p.VVVVVV = vvvvvv
	if !p.JustSpawned {
		p.VVVVVVSound.Play()
	}
	if factor != 1.0 {
		n := p.OnGroundVec
		velUp := n.Mul(p.Velocity.Dot(n))
		velUpScaled := velUp.MulFixed(m.NewFixedFloat64(factor))
		p.Velocity = p.Velocity.Add(velUpScaled.Sub(velUp))
	}
	p.LastGroundPos = p.Entity.Rect.Origin
	if vvvvvv {
		// In VVVVVV mode, you're always falling down.
		// Nevertheless, set the JumpingUp flag to true to accelerate going into falling down motion.
		p.JumpingUp = true
	} else {
		// Permit the high gravity to apply.
		p.JumpingUp = true
	}
}

func (p *Player) HasAbility(name string) bool {
	return p.World.PlayerState.HasAbility(name)
}

func (p *Player) GiveAbility(name, text string) {
	if !p.World.PlayerState.GiveAbility(name) {
		return
	}

	p.setActionButtonAvailable()

	var err error
	if name == "switch_level" {
		err = engine.SaveConfig()
	} else {
		err = p.World.Save()
	}

	if err != nil {
		log.Errorf("could not save game: %v", err)
		return
	}

	centerprint.New(text, centerprint.Important, centerprint.Middle, centerprint.BigFont(), palette.EGA(palette.Red, 255), time.Second).SetFadeOut(true)
	p.GotAbilitySound.Play()
}

func (p *Player) Spawn(w *engine.World, sp *level.SpawnableProps, e *engine.Entity) error {
	p.Physics.StepHeight = StepHeight
	p.Physics.Init(w, e, level.PlayerSolidContents, p.handleTouch)
	p.World = w
	p.Entity = e
	p.Entity.Rect.Size = m.Delta{DX: PlayerWidth, DY: PlayerHeight}
	p.Entity.RenderOffset = m.Delta{DX: PlayerOffsetDX, DY: PlayerOffsetDY}
	p.Entity.BorderPixels = PlayerBorderPixels
	w.SetZIndex(p.Entity, constants.PlayerZ)
	w.SetSolid(p.Entity, true) // Needed so platforms don't let players fall through.

	err := p.Anim.Init("player", map[string]*animation.Group{
		"idle": {
			Frames:        2,
			FrameInterval: 172,
			NextInterval:  180,
			NextAnim:      "idle",
		},
		"walk": {
			Frames:        6,
			FrameInterval: 4,
			NextInterval:  4 * 6,
			NextAnim:      "walk",
		},
		"jump": {
			Frames:       1,
			NextInterval: 8,
			NextAnim:     "jump",
		},
		"land": {
			Frames:       1,
			NextInterval: 8,
			NextAnim:     "idle",
			WaitFinish:   true,
		},
		"hithead": {
			Frames:       1,
			NextInterval: 8,
			NextAnim:     "idle",
			WaitFinish:   true,
		}}, "idle")
	if err != nil {
		return fmt.Errorf("could not initialize player animation: %w", err)
	}

	p.JumpSound, err = sound.Load("jump.ogg")
	if err != nil {
		return fmt.Errorf("could not load jump sound: %w", err)
	}
	p.VVVVVVSound, err = sound.Load("vvvvvv.ogg")
	if err != nil {
		return fmt.Errorf("could not load vvvvvv sound: %w", err)
	}
	p.LandSound, err = sound.Load("land.ogg")
	if err != nil {
		return fmt.Errorf("could not load land sound: %w", err)
	}
	p.HitHeadSound, err = sound.Load("hithead.ogg")
	if err != nil {
		return fmt.Errorf("could not load hithead sound: %w", err)
	}
	p.HitWallSound, err = sound.Load("hitwall.ogg")
	if err != nil {
		return fmt.Errorf("could not load hitwall sound: %w", err)
	}
	p.GotAbilitySound, err = sound.Load("got_ability.ogg")
	if err != nil {
		return fmt.Errorf("could not load got_ability sound: %w", err)
	}

	// Reset as if after respawn.
	p.Respawned()

	return nil
}

func (p *Player) Despawn() {
	log.Fatalf("tried to despawn the player - this should never happen")
}

func accelerate(vel *int, accel, max, dir int) {
	newVel := *vel + dir*accel
	if newVel*dir > max {
		newVel = max * dir
	}
	if newVel*dir > *vel*dir {
		*vel = newVel
	}
}

func friction(vel *int, friction int) {
	accelerate(vel, friction, 0, +1)
	accelerate(vel, friction, 0, -1)
}

func (p *Player) setActionButtonAvailable() {
	wantButton := p.HasAbility("carry") || p.HasAbility("push") || p.HasAbility("control")
	input.SetActionButtonAvailable(wantButton)
}

func (p *Player) Update() {
	p.JustSpawned = false
	var moveLeft, moveRight, jump bool
	if p.Goal == nil {
		p.ActionUp = input.Up.Held
		p.ActionDown = input.Down.Held
		moveLeft = input.Left.Held
		moveRight = input.Right.Held
		jump = input.Jump.Held
		action := input.Action.Held
		if p.ActionUp || p.ActionDown || moveLeft || moveRight || jump || action {
			p.World.TimerStarted = true
		}
	} else {
		// Walk towards goal!
		p.ActionUp = false
		p.ActionDown = false
		delta := p.Goal.Rect.Center().Delta(p.Entity.Rect.Center())
		moveLeft = delta.DX < 0
		moveRight = delta.DX > 0
		jump = false
	}
	if p.ActionUp {
		p.ActionUpFrames++
	} else {
		p.ActionUpFrames = 0
	}
	if p.ActionDown {
		p.ActionDownFrames++
	} else {
		p.ActionDownFrames = 0
	}
	if jump {
		if !p.Jumping && (p.CoyoteFrames > 0 || *cheatInAirJump) {
			cancelUp := p.Velocity.Dot(p.OnGroundVec) // Prevent Quake 2 doublejump bug.
			p.Velocity = p.Velocity.Sub(p.OnGroundVec.Mul(JumpVelocity + cancelUp))
			p.OnGround = false
			p.CoyoteFrames = -1
			p.Jumping = true
			p.JumpingUp = true
			if p.VVVVVV || *cheatVVVVVV {
				p.OnGroundVec = p.OnGroundVec.Mul(-1)
			}
			p.JumpSound.Play()
		}
	} else {
		p.Jumping = false
	}
	if p.OnGround {
		maxSpeed := MaxGroundSpeed + GroundFriction
		if moveLeft {
			accelerate(&p.Velocity.DX, GroundAccel, maxSpeed, -1)
		}
		if moveRight {
			accelerate(&p.Velocity.DX, GroundAccel, maxSpeed, +1)
		}
		friction(&p.Velocity.DX, GroundFriction)
	} else {
		if moveLeft {
			accelerate(&p.Velocity.DX, AirAccel, MaxAirSpeed, -1)
		}
		if moveRight {
			accelerate(&p.Velocity.DX, AirAccel, MaxAirSpeed, +1)
		}
		if p.Velocity.Dot(p.OnGroundVec) < 0 {
			if p.JumpingUp && !p.Jumping {
				p.Velocity = p.Velocity.Add(p.OnGroundVec.Mul(JumpExtraGravity))
			}
		} else {
			p.JumpingUp = false
		}
	}
	if p.CoyoteFrames <= 0 {
		// No gravity while we still can jump.
		p.Velocity = p.Velocity.Add(p.OnGroundVec.Mul(constants.Gravity))
	}
	p.Velocity = p.Velocity.WithMaxLengthFixed(m.NewFixed(MaxSpeed))

	// Run physics.
	p.WasOnGround = p.OnGround
	p.PrevVelocity = p.Velocity
	p.Physics.Update() // May call handleTouch.

	if moveLeft && !moveRight {
		p.Entity.Orientation = m.Identity()
	}
	if moveRight && !moveLeft {
		p.Entity.Orientation = m.FlipX()
	}
	if p.OnGroundVec.Dot(p.Entity.Orientation.Down) < 0 {
		p.Entity.Orientation = p.Entity.Orientation.Concat(m.FlipY())
	}
	if p.OnGroundVec.DY < 0 {
		p.Entity.RenderOffset.DY = PlayerFlippedOffsetDY
	} else {
		p.Entity.RenderOffset.DY = PlayerOffsetDY
	}
	if p.OnGround {
		p.LastGroundPos = p.Entity.Rect.Origin
		if p.Velocity.DX > -AnimGroundSpeed && p.Velocity.DX < AnimGroundSpeed {
			p.Anim.SetGroup("idle")
		} else {
			p.Anim.SetGroup("walk")
		}
	} else {
		if p.VVVVVV || *cheatVVVVVV {
			// Always update the scroll pos while in flipping mode.
			p.LastGroundPos = p.Entity.Rect.Origin
		}
		p.Anim.SetGroup("jump")
	}
	p.Anim.Update(p.Entity)
	speed := p.Velocity.Length()
	if speed >= NoiseMinSpeed {
		amount := math.Pow((speed-NoiseMinSpeed)/(NoiseMaxSpeed-NoiseMinSpeed), NoisePower)
		noise.Set(amount)
	}
	if p.OnGround {
		p.CoyoteFrames = ExtraGroundFrames
	} else if p.CoyoteFrames >= 0 {
		p.CoyoteFrames--
	}

	// Easter egg.
	// Doing this in player code so it only runs while the game is active.
	if input.EasterEggJustHit() {
		p.EasterEggCount++
		if p.EasterEggCount%4 == 0 {
			centerprint.New(locale.G.Get("Fine, I give up, have it your way.\nAll cheats are documented in --help."), centerprint.Important, centerprint.Top, centerprint.BigFont(), palette.EGA(palette.LightBlue, 255), 5*time.Second).SetFadeOut(true)
			p.GotAbilitySound.Play()
		} else {
			centerprint.New(locale.G.Get("You really thought this would do something?"), centerprint.Important, centerprint.Middle, centerprint.BigFont(), palette.EGA(palette.LightCyan, 255), time.Second).SetFadeOut(true)
			// No sound. We really want to do nothing here.
		}
	}

	// Konami code. Grants 30 lives. Too bad this game does not use lives :)
	if input.KonamiCodeJustHit() {
		centerprint.New(locale.G.Get("You now have 30 lives. Enjoy!"), centerprint.Important, centerprint.Top, centerprint.BigFont(), palette.EGA(palette.LightMagenta, 255), 5*time.Second).SetFadeOut(true)
		p.GotAbilitySound.Play()
		p.World.PlayerState.SetLives(30)
	}
}

func (p *Player) handleTouch(trace engine.TraceResult) {
	if p.OnGround && !p.WasOnGround && p.CoyoteFrames < 0 {
		p.Anim.SetGroup("land")
		p.LandSound.Play()
	}
	if trace.HitDelta.Dot(p.OnGroundVec) < 0 {
		p.Anim.SetGroup("hithead")
		p.HitHeadSound.Play()
	}
	if trace.HitDelta.Dot(p.OnGroundVec) == 0 {
		dv := p.Velocity.Sub(p.PrevVelocity)
		speed := dv.Norm1()
		if speed > HitWallMinSpeed {
			vol := float64(speed-HitWallMinSpeed) / float64(HitWallMaxSpeed-HitWallMinSpeed)
			if vol > 1 {
				vol = 1
			}
			p.HitWallSound.PlayAtVolume(vol)
		}
	}
	p.World.TouchEvent(p.Entity, trace.HitEntities)

	// Update so we can get more deltas.
	p.WasOnGround = true
	p.PrevVelocity = p.Velocity
}

func (p *Player) Touch(other *engine.Entity) {
	// Nothing happens; we rather handle this on other's Touch event.
}

func (p *Player) eyeDY() int {
	if p.OnGroundVec.DY < 0 {
		return p.Entity.Rect.Size.DY - 1 - PlayerEyeDY
	} else {
		return PlayerEyeDY
	}
}

// EyePos returns the position the player eye is at.
func (p *Player) EyePos() m.Pos {
	return m.Pos{
		X: p.Entity.Rect.Origin.X + PlayerEyeDX,
		Y: p.Entity.Rect.Origin.Y + p.eyeDY(),
	}
}

// LookPos returns the position the player is focusing at.
func (p *Player) LookPos() m.Pos {
	focus := m.Pos{
		X: p.Entity.Rect.Origin.X + PlayerEyeDX,
		Y: p.LastGroundPos.Y + p.eyeDY(),
	}

	focus.Y -= LookDistance * p.LookDirectionY()
	return focus
}

func (p *Player) LookDirectionY() int {
<<<<<<< HEAD
	frameCount := p.World.PlayerState.Frames()
	result := 0
	if p.LookUp {
		if frameCount-p.LookUpPressFrame > PlayerDelayLookY { // Delay movement - 125ms
			result += 1
		}
	} else {
		p.LookUpPressFrame = frameCount
	}
	if p.LookDown {
		if frameCount-p.LookDownPressFrame > PlayerDelayLookY { // Delay movement - 125ms
			result += -1
		}
	} else {
		p.LookDownPressFrame = frameCount
=======
	result := 0
	if p.ActionUp {
		if p.ActionUpFrames > PlayerDelayLookY { // Delay movement - 125ms
			result += 1
		}
	}
	if p.ActionDown {
		if p.ActionDownFrames > PlayerDelayLookY { // Delay movement - 125ms
			result += -1
		}
>>>>>>> 6dc6d1a9
	}
	return result
}

// Respawned informs the player that the world moved/respawned it.
func (p *Player) Respawned() {
	p.Physics.Reset()                      // Stop moving.
	p.LastGroundPos = p.Entity.Rect.Origin // Center the camera.
	p.CoyoteFrames = ExtraGroundFrames     // Assume on ground.
	p.WasOnGround = p.OnGround             // Back to ground.
	p.Jumping = true                       // Jump key must be hit again.
	p.VVVVVV = false                       // Normal physics.
	p.OnGroundVec = m.Delta{DX: 0, DY: 1}  // Gravity points down.
	p.JumpingUp = false                    // Do not assume we're in the first half of a jump (fastfall).
	p.Respawning = true                    // Block the respawn key until released.
	p.Anim.ForceGroup("idle")              // Reset animation.
	p.Entity.Image = nil                   // Hide player until next Update.
	p.Entity.Orientation = m.FlipX()       // Default to looking right.
	p.Goal = nil                           // Normal input.
	p.JustSpawned = true                   // Just respawned.
	p.setActionButtonAvailable()           // Update abilities.
	p.ActionUpFrames = 0                   // Reset looking.
	p.ActionDownFrames = 0                 // Reset looking.
}

func (p *Player) ActionPressed() bool {
	if p.Goal != nil {
		return false
	}
	return input.Action.Held
}

func (p *Player) ActionDirectionY() int {
	if p.Goal != nil {
		return 0
	}
	result := 0
<<<<<<< HEAD
	if input.Up.Held {
		result += 1
	}
	if input.Down.Held {
=======
	if p.ActionUp {
		result += 1
	}
	if p.ActionDown {
>>>>>>> 6dc6d1a9
		result -= 1
	}
	return result
}

func (p *Player) SetVelocityForJump(velocity m.Delta) {
	p.Physics.SetVelocityForJump(velocity)
	p.JumpingUp = false
	p.CoyoteFrames = -1
}

func (p *Player) SetGoal(goal *engine.Entity) {
	p.Goal = goal
}

func (p *Player) DebugPos64() (x int64, y int64, vx int64, vy int64) {
	return int64(p.Entity.Rect.Origin.X)*constants.SubPixelScale + int64(p.Physics.SubPixel.DX),
		int64(p.Entity.Rect.Origin.Y)*constants.SubPixelScale + int64(p.Physics.SubPixel.DY),
		int64(p.Velocity.DX),
		int64(p.Velocity.DY)
}

func init() {
	engine.RegisterEntityType(&Player{})
}<|MERGE_RESOLUTION|>--- conflicted
+++ resolved
@@ -45,24 +45,6 @@
 	mixins.Physics
 	World  *engine.World
 	Entity *engine.Entity
-
-<<<<<<< HEAD
-	CoyoteFrames       int // Number of frames w/o gravity and w/ jumping. Goes down to -1 (0 is just timed out, -1 is normal)
-	LastGroundPos      m.Pos
-	Jumping            bool
-	JumpingUp          bool
-	LookUp             bool
-	LookUpPressFrame   int
-	LookDown           bool
-	LookDownPressFrame int
-	Respawning         bool
-	WasOnGround        bool
-	PrevVelocity       m.Delta
-	VVVVVV             bool
-	JustSpawned        bool
-	Goal               *engine.Entity
-	EasterEggCount     int
-=======
 	CoyoteFrames     int // Number of frames w/o gravity and w/ jumping. Goes down to -1 (0 is just timed out, -1 is normal)
 	LastGroundPos    m.Pos
 	Jumping          bool
@@ -78,7 +60,6 @@
 	JustSpawned      bool
 	Goal             *engine.Entity
 	EasterEggCount   int
->>>>>>> 6dc6d1a9
 
 	Anim animation.State
 
@@ -526,23 +507,6 @@
 }
 
 func (p *Player) LookDirectionY() int {
-<<<<<<< HEAD
-	frameCount := p.World.PlayerState.Frames()
-	result := 0
-	if p.LookUp {
-		if frameCount-p.LookUpPressFrame > PlayerDelayLookY { // Delay movement - 125ms
-			result += 1
-		}
-	} else {
-		p.LookUpPressFrame = frameCount
-	}
-	if p.LookDown {
-		if frameCount-p.LookDownPressFrame > PlayerDelayLookY { // Delay movement - 125ms
-			result += -1
-		}
-	} else {
-		p.LookDownPressFrame = frameCount
-=======
 	result := 0
 	if p.ActionUp {
 		if p.ActionUpFrames > PlayerDelayLookY { // Delay movement - 125ms
@@ -553,7 +517,6 @@
 		if p.ActionDownFrames > PlayerDelayLookY { // Delay movement - 125ms
 			result += -1
 		}
->>>>>>> 6dc6d1a9
 	}
 	return result
 }
@@ -591,17 +554,10 @@
 		return 0
 	}
 	result := 0
-<<<<<<< HEAD
-	if input.Up.Held {
-		result += 1
-	}
-	if input.Down.Held {
-=======
 	if p.ActionUp {
 		result += 1
 	}
 	if p.ActionDown {
->>>>>>> 6dc6d1a9
 		result -= 1
 	}
 	return result
